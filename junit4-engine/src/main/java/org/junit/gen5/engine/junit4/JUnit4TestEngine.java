--- conflicted
+++ resolved
@@ -13,12 +13,8 @@
 import static java.util.function.Function.identity;
 import static java.util.stream.Collectors.*;
 
-<<<<<<< HEAD
 import java.util.ArrayList;
-import java.util.LinkedHashSet;
-=======
 import java.util.Collection;
->>>>>>> 6a71651e
 import java.util.List;
 import java.util.Map;
 import java.util.Map.Entry;
@@ -42,70 +38,21 @@
 	}
 
 	@Override
-<<<<<<< HEAD
-	public void discoverTests(TestPlanSpecification specification, EngineDescriptor engineDescriptor) {
-		//Todo: result is no longer needed
-		Set<TestDescriptor> result = new LinkedHashSet<>();
-		for (TestPlanSpecificationElement element : specification) {
-			if (element instanceof ClassNameSpecification) {
-				String className = ((ClassNameSpecification) element).getClassName();
-
-				Class<?> testClass = ReflectionUtils.loadClass(className).orElseThrow(
-					() -> new IllegalArgumentException("Class " + className + " not found."));
-
-				//JL: Hack to break endless recursion if runner will lead to the
-				// execution of JUnit5 test (eg. @RunWith(JUnit5.class))
-				// how to do that properly?
-				if (testClass.isAnnotationPresent(RunWith.class)) {
-					continue;
-				}
-				Runner runner = Request.aClass(testClass).getRunner();
-
-				// TODO This skips malformed JUnit 4 tests, too
-				if (!(runner instanceof ErrorReportingRunner)) {
-					DescriptionTestDescriptor rootDescriptor = new RunnerTestDescriptor(engineDescriptor, runner);
-					addRecursively(rootDescriptor, result);
-				}
-			}
-		}
-	}
-
-	private void addRecursively(DescriptionTestDescriptor parent, Set<TestDescriptor> result) {
-		result.add(parent);
-		for (Description child : parent.getDescription().getChildren()) {
-			addRecursively(new DescriptionTestDescriptor(parent, child), result);
-		}
+	public void discoverTests(TestPlanSpecification specification,
+			EngineDescriptor engineDescriptor) {
+		JUnit4SpecificationResolver resolver = new JUnit4SpecificationResolver(engineDescriptor);
+		specification.accept(resolver);
 	}
 
 	@Override
-=======
-	public Collection<TestDescriptor> discoverTests(TestPlanSpecification specification,
-			EngineDescriptor engineDescriptor) {
-		JUnit4SpecificationResolver resolver = new JUnit4SpecificationResolver(engineDescriptor);
-		specification.accept(resolver);
-		return resolver.getTestDescriptors();
-	}
-
-	@Override
-	public boolean supports(TestDescriptor testDescriptor) {
-		return testDescriptor instanceof JUnit4TestDescriptor;
-	}
-
-	@Override
->>>>>>> 6a71651e
 	public void execute(EngineExecutionContext context) {
 
 		//Todo: Use capabilities of engine node to build up tree or to visit nodes
 		List<TestDescriptor> originalTestDescriptors = new ArrayList<>(context.getEngineDescriptor().allChildren());
 
 		//@formatter:off
-<<<<<<< HEAD
 		Map<RunnerTestDescriptor, List<DescriptionTestDescriptor>> groupedByRunner = originalTestDescriptors.stream()
-			.filter(testDescriptor -> !(testDescriptor instanceof RunnerTestDescriptor))
-=======
-		Map<RunnerTestDescriptor, List<DescriptionTestDescriptor>> groupedByRunner = context.getTestDescriptors().stream()
 			.filter(testDescriptor -> (testDescriptor instanceof DescriptionTestDescriptor))
->>>>>>> 6a71651e
 			.map(testDescriptor -> (DescriptionTestDescriptor) testDescriptor)
 			.collect(groupingBy(testDescriptor -> findRunnerTestDescriptor(testDescriptor)));
 		//@formatter:on
@@ -144,14 +91,10 @@
 		if (testDescriptor instanceof RunnerTestDescriptor) {
 			return (RunnerTestDescriptor) testDescriptor;
 		}
-<<<<<<< HEAD
-		return findRunner(testDescriptor.getParent().get());
-=======
 		if (testDescriptor instanceof DescriptionTestDescriptor) {
-			return findRunnerTestDescriptor(((DescriptionTestDescriptor) testDescriptor).getParent());
+			return findRunnerTestDescriptor(((DescriptionTestDescriptor) testDescriptor).getParent().get());
 		}
 		throw new IllegalStateException("Cannot handle testDescriptor of class " + testDescriptor.getClass().getName());
->>>>>>> 6a71651e
 	}
 
 }