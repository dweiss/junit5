# JUnit 5

This repository is the home of the next generation of JUnit, _JUnit 5_.

[![Support us on Steady](https://img.shields.io/badge/support_us-on_Steady-ff7264.svg)](https://steadyhq.com/en/junit)

## Latest Releases

<<<<<<< HEAD
- General Availability (GA): [JUnit 5.4.1](https://github.com/junit-team/junit5/releases/tag/r5.4.1)
(March 17, 2019).
- Preview (Milestone/Release Candidate): [JUnit 5.5.0-M1](https://github.com/junit-team/junit5/releases/tag/r5.5.0-M1) (March 19, 2019).
=======
- General Availability (GA): [JUnit 5.4.2](https://github.com/junit-team/junit5/releases/tag/r5.4.2)
(April 7, 2019).
- Preview (Milestone/Release Candidate): N/A
>>>>>>> 75907415

## Documentation

- [User Guide]
- [Javadoc]
- [Release Notes]
- [Samples]

## Contributing

Contributions to JUnit 5 are both welcomed and appreciated. For specific guidelines
regarding contributions, please see [CONTRIBUTING.md] in the root directory of the
project. Those willing to use milestone or SNAPSHOT releases are encouraged
to file feature requests and bug reports using the project's
[issue tracker](https://github.com/junit-team/junit5/issues). Issues marked with an
<a href="https://github.com/junit-team/junit5/issues?q=is%3Aissue+is%3Aopen+label%3Aup-for-grabs">`up-for-grabs`</a>
label are specifically targeted for community contributions.

## Getting Help

Ask JUnit 5 related questions on [StackOverflow] or chat with the team and the community on [Gitter].

## Continuous Integration Builds

[![Build Status](https://dev.azure.com/junit-team/junit5/_apis/build/status/junit-team.junit5?branchName=master)](https://dev.azure.com/junit-team/junit5/_build/latest?definitionId=1&branchName=master)

Official CI build server for JUnit 5. Used to perform quick checks on submitted pull
requests and for build matrices including the latest released OpenJDK and early access
builds of the next OpenJDK.

## Code Coverage

Code coverage using [JaCoCo] for the latest build is available on [Codecov].

A code coverage report can also be generated locally via the [Gradle Wrapper] by
executing `gradlew -PenableJaCoCo clean jacocoRootReport`. The results will be available
in `build/reports/jacoco/jacocoRootReport/html/index.html`.

## Gradle Build Scans

JUnit 5 utilizes [Gradle's](https://gradle.org/) support for _Build Scans_. An example
build scan for JUnit 5 can be viewed [here](https://scans.gradle.com/s/bl3pw4mrbgsao).

## Building from Source

You need [JDK 11] to build JUnit 5.

All modules can be _built_ with the [Gradle Wrapper] using the following command.

`gradlew clean assemble`

All modules can be _tested_ with the [Gradle Wrapper] using the following command.

`gradlew clean test`

Since Gradle has excellent incremental build support, you can usually omit executing the
`clean` task.

## Installing in Local Maven Repository

All modules can be _installed_ with the [Gradle Wrapper] in a local Maven repository for
consumption in other projects via the following command.

`gradlew clean publishToMavenLocal`

## Dependency Metadata

The following sections list the dependency metadata for the JUnit Platform, JUnit
Jupiter, and JUnit Vintage.

See also <https://repo1.maven.org/maven2/org/junit/> for releases and <https://oss.sonatype.org/content/repositories/snapshots/org/junit/> for snapshots.

### JUnit Platform

- **Group ID**: `org.junit.platform`
<<<<<<< HEAD
- **Version**: `1.4.1`, `5.5.0-M1`, or `1.5.0-SNAPSHOT`
=======
- **Version**: `1.4.2` or `1.5.0-SNAPSHOT`
>>>>>>> 75907415
- **Artifact IDs** and **Automatic-Module-Name**:
  - `junit-platform-commons` (`org.junit.platform.commons`)
  - `junit-platform-console` (`org.junit.platform.console`)
  - `junit-platform-console-standalone` (*N/A*)
  - `junit-platform-engine` (`org.junit.platform.engine`)
  - `junit-platform-launcher` (`org.junit.platform.launcher`)
  - `junit-platform-reporting` (`org.junit.platform.reporting`)
  - `junit-platform-runner` (`org.junit.platform.runner`)
  - `junit-platform-suite-api` (`org.junit.platform.suite.api`)
  - `junit-platform-testkit` (`org.junit.platform.testkit`)

### JUnit Jupiter

- **Group ID**: `org.junit.jupiter`
<<<<<<< HEAD
- **Version**: `5.4.1`, `5.5.0-M1`, or `5.5.0-SNAPSHOT`
=======
- **Version**: `5.4.2` or `5.5.0-SNAPSHOT`
>>>>>>> 75907415
- **Artifact IDs** and **Automatic-Module-Name**:
  - `junit-jupiter` (`org.junit.jupiter`)
  - `junit-jupiter-api` (`org.junit.jupiter.api`)
  - `junit-jupiter-engine` (`org.junit.jupiter.engine`)
  - `junit-jupiter-migrationsupport` (`org.junit.jupiter.migrationsupport`)
  - `junit-jupiter-params` (`org.junit.jupiter.params`)

### JUnit Vintage

- **Group ID**: `org.junit.vintage`
<<<<<<< HEAD
- **Version**: `5.4.1`, `5.5.0-M1`, or `5.5.0-SNAPSHOT`
=======
- **Version**: `5.4.2` or `5.5.0-SNAPSHOT`
>>>>>>> 75907415
- **Artifact ID** and **Automatic-Module-Name**:
  - `junit-vintage-engine` (`org.junit.vintage.engine`)

### Bill of Materials (BOM)

- **Group ID**: `org.junit`
- **Artifact ID** `junit-bom`
<<<<<<< HEAD
- **Version**: `5.4.1`, `5.5.0-M1`, or `5.5.0-SNAPSHOT`
=======
- **Version**: `5.4.2` or `5.5.0-SNAPSHOT`
>>>>>>> 75907415

## Java Module Names

All published JAR artifacts contain an [Automatic-Module-Name] manifest attribute
whose value is used as the name of the automatic module defined by that JAR file
when it is placed on the module path. The automatic module names are listed above
in the [Dependency Metadata](#dependency-metadata) section.

This allows test module authors to require well-known JUnit module names as
can be seen in the following example.


```
open module test.mylib {
  requires mylib;
  requires org.junit.jupiter.api;
}
```

The `junit-platform-console-standalone` JAR does not provide an automatic module name
as it is not intended to be used as a module.


[Automatic-Module-Name]: http://mail.openjdk.java.net/pipermail/jpms-spec-experts/2017-April/000667.html
[Codecov]: https://codecov.io/gh/junit-team/junit5
[CONTRIBUTING.md]: https://github.com/junit-team/junit5/blob/master/CONTRIBUTING.md
[Gitter]: https://gitter.im/junit-team/junit5
[Gradle Wrapper]: https://docs.gradle.org/current/userguide/gradle_wrapper.html#sec:using_wrapper
[JaCoCo]: http://www.eclemma.org/jacoco/
[Javadoc]: https://junit.org/junit5/docs/current/api/
[JDK 11]: https://jdk.java.net/11/
[Release Notes]: https://junit.org/junit5/docs/current/release-notes/
[StackOverflow]: https://stackoverflow.com/questions/tagged/junit5
[User Guide]: https://junit.org/junit5/docs/current/user-guide/
[Samples]: https://github.com/junit-team/junit5-samples<|MERGE_RESOLUTION|>--- conflicted
+++ resolved
@@ -6,15 +6,9 @@
 
 ## Latest Releases
 
-<<<<<<< HEAD
-- General Availability (GA): [JUnit 5.4.1](https://github.com/junit-team/junit5/releases/tag/r5.4.1)
-(March 17, 2019).
-- Preview (Milestone/Release Candidate): [JUnit 5.5.0-M1](https://github.com/junit-team/junit5/releases/tag/r5.5.0-M1) (March 19, 2019).
-=======
 - General Availability (GA): [JUnit 5.4.2](https://github.com/junit-team/junit5/releases/tag/r5.4.2)
 (April 7, 2019).
-- Preview (Milestone/Release Candidate): N/A
->>>>>>> 75907415
+- Preview (Milestone/Release Candidate): [JUnit 5.5.0-M1](https://github.com/junit-team/junit5/releases/tag/r5.5.0-M1) (March 19, 2019).
 
 ## Documentation
 
@@ -90,11 +84,7 @@
 ### JUnit Platform
 
 - **Group ID**: `org.junit.platform`
-<<<<<<< HEAD
-- **Version**: `1.4.1`, `5.5.0-M1`, or `1.5.0-SNAPSHOT`
-=======
-- **Version**: `1.4.2` or `1.5.0-SNAPSHOT`
->>>>>>> 75907415
+- **Version**: `1.4.2`, `5.5.0-M1`, or `1.5.0-SNAPSHOT`
 - **Artifact IDs** and **Automatic-Module-Name**:
   - `junit-platform-commons` (`org.junit.platform.commons`)
   - `junit-platform-console` (`org.junit.platform.console`)
@@ -109,11 +99,7 @@
 ### JUnit Jupiter
 
 - **Group ID**: `org.junit.jupiter`
-<<<<<<< HEAD
-- **Version**: `5.4.1`, `5.5.0-M1`, or `5.5.0-SNAPSHOT`
-=======
-- **Version**: `5.4.2` or `5.5.0-SNAPSHOT`
->>>>>>> 75907415
+- **Version**: `5.4.2`, `5.5.0-M1`, or `5.5.0-SNAPSHOT`
 - **Artifact IDs** and **Automatic-Module-Name**:
   - `junit-jupiter` (`org.junit.jupiter`)
   - `junit-jupiter-api` (`org.junit.jupiter.api`)
@@ -124,11 +110,7 @@
 ### JUnit Vintage
 
 - **Group ID**: `org.junit.vintage`
-<<<<<<< HEAD
-- **Version**: `5.4.1`, `5.5.0-M1`, or `5.5.0-SNAPSHOT`
-=======
-- **Version**: `5.4.2` or `5.5.0-SNAPSHOT`
->>>>>>> 75907415
+- **Version**: `5.4.2`, `5.5.0-M1`, or `5.5.0-SNAPSHOT`
 - **Artifact ID** and **Automatic-Module-Name**:
   - `junit-vintage-engine` (`org.junit.vintage.engine`)
 
@@ -136,11 +118,7 @@
 
 - **Group ID**: `org.junit`
 - **Artifact ID** `junit-bom`
-<<<<<<< HEAD
-- **Version**: `5.4.1`, `5.5.0-M1`, or `5.5.0-SNAPSHOT`
-=======
-- **Version**: `5.4.2` or `5.5.0-SNAPSHOT`
->>>>>>> 75907415
+- **Version**: `5.4.2`, `5.5.0-M1`, or `5.5.0-SNAPSHOT`
 
 ## Java Module Names
 
